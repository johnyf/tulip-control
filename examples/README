--- conflicted
+++ resolved
@@ -19,12 +19,8 @@
 In each of the examples, the task involves repeatedly visiting a cell,
 responding to a parking signal, and avoiding an environmental obstacle.
 
-<<<<<<< HEAD
-* robot_planning/ - simple motion planning examples
+
 * gridworlds/ - planning on grids to reach goals while avoiding obstacles
-=======
->>>>>>> cce07057
-
 * developer/ - various examples used during development, unstable directory
 * developer/transys/ - examples focusing on the tulip.transys subpackage
 * developer/interfaces/ - demonstrations of interfaces to tools outside Python