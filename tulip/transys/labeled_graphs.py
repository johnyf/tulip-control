# Copyright (c) 2013-2014 by California Institute of Technology
# and 2014 The Regents of the University of Michigan
# All rights reserved.
#
# Redistribution and use in source and binary forms, with or without
# modification, are permitted provided that the following conditions
# are met:
#
# 1. Redistributions of source code must retain the above copyright
#    notice, this list of conditions and the following disclaimer.
# 
# 2. Redistributions in binary form must reproduce the above copyright
#    notice, this list of conditions and the following disclaimer in the
#    documentation and/or other materials provided with the distribution.
# 
# 3. Neither the name of the copyright holder(s) nor the names of its 
#    contributors may be used to endorse or promote products derived 
#    from this software without specific prior written permission.
# 
# THIS SOFTWARE IS PROVIDED BY THE COPYRIGHT HOLDERS AND CONTRIBUTORS
# "AS IS" AND ANY EXPRESS OR IMPLIED WARRANTIES, INCLUDING, BUT NOT
# LIMITED TO, THE IMPLIED WARRANTIES OF MERCHANTABILITY AND FITNESS
# FOR A PARTICULAR PURPOSE ARE DISCLAIMED.  IN NO EVENT SHALL CALTECH
# OR THE CONTRIBUTORS BE LIABLE FOR ANY DIRECT, INDIRECT, INCIDENTAL,
# SPECIAL, EXEMPLARY, OR CONSEQUENTIAL DAMAGES (INCLUDING, BUT NOT
# LIMITED TO, PROCUREMENT OF SUBSTITUTE GOODS OR SERVICES; LOSS OF
# USE, DATA, OR PROFITS; OR BUSINESS INTERRUPTION) HOWEVER CAUSED AND
# ON ANY THEORY OF LIABILITY, WHETHER IN CONTRACT, STRICT LIABILITY,
# OR TORT (INCLUDING NEGLIGENCE OR OTHERWISE) ARISING IN ANY WAY OUT
# OF THE USE OF THIS SOFTWARE, EVEN IF ADVISED OF THE POSSIBILITY OF
# SUCH DAMAGE.
"""
Base classes for labeled directed graphs
"""
import logging
logger = logging.getLogger(__name__)

import os
import copy
from pprint import pformat
from collections import Iterable
import warnings

import networkx as nx

from .mathset import SubSet, TypedDict
from .export import save_d3, graph2dot

def label_is_desired(attr_dict, desired_dict):
    """Return True if all labels match.
    
    Supports symbolic evaluation, if label type is callable.
    """
    if not isinstance(attr_dict, TypedDict):
        raise Exception('attr_dict must be TypedDict' +
                        ', instead: ' + str(type(attr_dict) ))
    
    if attr_dict == desired_dict:
        return True
    
    # different keys ?
    mismatched_keys = set(attr_dict).symmetric_difference(desired_dict)
    if mismatched_keys:
        return False
    
    # any labels have symbolic semantics ?
    label_def = attr_dict.allowed_values
    for type_name, value in attr_dict.iteritems():
        logger.debug('Checking label type:\n\t' +str(type_name))
        
        type_def = label_def[type_name]
        desired_value = desired_dict[type_name]
        
        if hasattr(type_def, '__call__'):
            logger.debug('Found label semantics:\n\t' + str(type_def))
            
            # value = guard
            if not type_def(value, desired_value):
                return False
            else:
                continue
        
        # no guard semantics given,
        # then by convention: guard is singleton {cur_val},
        if not value == desired_value:
            test_common_bug(value, desired_value)
            return False
    return True

def test_common_bug(value, desired_value):
    logger.debug('Label value:\n\t' +str(value) )
    logger.debug('Desired value:\n\t' +str(desired_value) )
    
    if isinstance(value, (set, list) ) and \
    isinstance(desired_value, (set, list) ) and \
    value.__class__ != desired_value.__class__:
       msg = 'Set SubLabel:\n\t' +str(value)
       msg += 'compared to list SubLabel:\n\t' +str(desired_value)
       msg += 'Did you mix sets & lists when setting AP labels ?'
       raise Exception(msg)

class States(object):
    """Methods to manage states, initial states, current state.
    """
    def __init__(self, graph):
        """

        @type graph: L{LabeledDiGraph}
        """
        self.graph = graph
        self.initial = []
        self.current = []
    
    def __getitem__(self, state):
        return self.graph.node[state]
    
    def __call__(self, *args, **kwargs):
        """Return list of states.
        
        For more details see L{LabeledDiGraph.nodes}
        """
        return self.graph.nodes(*args, **kwargs)
    
    def __str__(self):
        return 'States:\n' +pformat(self(data=False) )
    
    def __len__(self):
        """Total number of states.
        """
        return self.graph.number_of_nodes()
    
    def __iter__(self):
        return iter(self() )
        
    def __ior__(self, new_states):
        #TODO carefully test this
        self.add_from(new_states)
        return self
    
    def __contains__(self, state):
        """Return True if state in states.
        """
        return state in self.graph
    
    @property
    def initial(self):
        """ Return L{SubSet} of initial states.
        """
        return self._initial
    
    @initial.setter
    def initial(self, states):
        s = SubSet(self)
        s |= states
        self._initial = s
    
    @property
    def current(self):
        """Return L{SubSet} of current states.
        
        Non-deterministic automata can have multiple current states.
        """
        return self._current
    
    @current.setter
    def current(self, states):
        """Set current states.
        
        If state not in states, exception raised.
        """
        s = SubSet(self)
        s |= states
        self._current = s
    
    def _warn_if_state_exists(self, state):
        if state in self:
            logger.debug('State already exists.')
    
    def _single_state2singleton(self, state):
        """Convert to a singleton list, if argument is a single state.
        
        Otherwise return given argument.
        """
        if state in self:
            states = [state]
        else:
            states = state
        return states
    
    def add(self, new_state, attr_dict=None, check=True, **attr):
        """Wraps L{LabeledDiGraph.add_node}.
        """
        self._warn_if_state_exists(new_state)
        
        logger.debug('Adding new id: ' +str(new_state) )
        self.graph.add_node(new_state, attr_dict, check, **attr)
    
    def add_from(self, new_states, check=True, **attr):
        """Wraps L{LabeledDiGraph.add_nodes_from}.
        """
        self.graph.add_nodes_from(new_states, check, **attr)
    
    def remove(self, state):
        """Remove single state.
        """
        if state in self.initial:
            self.initial.remove(state)
        
        self.graph.remove_node(state)
    
    def remove_from(self, states):
        """Remove a list of states.
        """
        for state in states:
            self.remove(state)
    
    def post(self, states=None):
        """Direct successor set (1-hop) for given states.
        
        Edge labels are ignored.
        
        If multiple states provided,
        then union Post(s) for s in states provided.
        
        See Also
        ========
          - L{pre}
          - Def. 2.3, p.23 U{[BK08]
            <http://tulip-control.sourceforge.net/doc/bibliography.html#bk08>}
        
        @param states:
          - None, so initial states returned
          - single state or
          - set of states or

        @rtype: set
        """
        if states is None:
            return set(self.initial)
        
        states = self._single_state2singleton(states)
        
        successors = set()
        for state in states:
            successors |= set(self.graph.successors(state))
        return successors
    
    def pre(self, states):
        """Return direct predecessors (1-hop) of given state.
        
        See Also
        ========
          - L{post}
          - Def. 2.3, p.23 U{[BK08]
            <http://tulip-control.sourceforge.net/doc/bibliography.html#bk08>}

        @rtype: set
        """
        states = self._single_state2singleton(states)
        
        predecessors = set()
        for state in states:
            predecessors |= set(self.graph.predecessors(state))
        
        return predecessors
    
    def forward_reachable(self, state):
        """Return states reachable from given state.
        
        Iterated post(), a wrapper of networkx.descendants.
        """
        descendants = nx.descendants(self, state)
        return descendants
    
    def backward_reachable(self, state):
        """Return states from which the given state can be reached.

        A wrapper of networkx.ancestors.
        """
        ancestors = nx.ancestors(self, state)
        return ancestors
    
    def paint(self, state, color):
        """Color the given state.
        
        The state is filled with given color,
        rendered with dot when plotting and saving.
        
        @param state: valid system state
        
        @param color: with which to paint C{state}
        @type color: str of valid dot color
        """
        self.graph.node[state]['style'] = 'filled'
        self.graph.node[state]['fillcolor'] = color
    
    def find(self, states=None, with_attr_dict=None, **with_attr):
        """Filter by desired states and by desired state labels.
        
        Examples
        ========
        Assume that the system is:
        
        >>> import transys as trs
        >>> ts = trs.FTS()
        >>> ts.atomic_propositions.add('p')
        >>> ts.states.add('s0', ap={'p'})
        
          - To find the label of a single state C{'s0'}:

              >>> a = ts.states.find(['s0'] )
              >>> (s0_, label) = a[0]
              >>> print(label)
              {'ap': set(['p'])}
              
          - To find all states with a specific label C{{'p'}}:

              >>> ts.states.add('s1', ap={'p'})
              >>> b = ts.states.find(with_attr_dict={'ap':{'p'} } )
              >>> states = [state for (state, label_) in b]
              >>> print(set(states) )
              {'s0', 's1'}

          - To find all states in subset C{M} labeled with C{{'p'}}:

              >>> ts.states.add('s2', ap={'p'})
              >>> M = {'s0', 's2'}
              >>> b = ts.states.find(M, {'ap': {'p'} } )
              >>> states = [state for (state, label_) in b]
              >>> print(set(states) )
              {'s0', 's2'}
        
        @param states: subset of states over which to search
        @type states: 'any' (default)
            | iterable of valid states
            | single valid state
        
        @param with_attr_dict: label with which to filter the states
        @type with_attr_dict: {sublabel_type : desired_sublabel_value, ...}
            | leave empty, to allow any state label (default)
        
        @param with_attr: label key-value pairs which take
            precedence over C{with_attr_dict}.
        
        @rtype: list of labeled states
        @return: [(C{state}, C{label}),...]
            where:
                - C{state} \\in C{states}
                - C{label}: dict
        """
        if with_attr_dict is None:
            with_attr_dict = with_attr
        else:
            try:
                with_attr_dict.update(with_attr)
            except AttributeError:
                raise Exception('with_attr_dict must be a dict')
        
        if states is not None:
            # singleton check
            if states in self:
                state = states
                msg = 'LabeledStates.find got single state: ' +str(state) +'\n'
                msg += 'instead of Iterable of states.\n'
                states = [state]
                msg += 'Replaced given states = ' +str(state)
                msg += ' with states = ' +str(states)
                logger.debug(msg)
        
        found_state_label_pairs = []
        for state, attr_dict in self.graph.nodes_iter(data=True):
            logger.debug('Checking state_id = ' +str(state) +
                          ', with attr_dict = ' +str(attr_dict) )
            
            if states is not None:
                if state not in states:
                    logger.debug('state_id = ' +str(state) +', not desired.')
                    continue
            
            msg = 'Checking state label:\n\t attr_dict = '
            msg += str(attr_dict)
            msg += '\n vs:\n\t desired_label = ' + str(with_attr_dict)
            logger.debug(msg)
            
            if not with_attr_dict:
                logger.debug('Any label acceptable.')
                ok = True
            else:
                ok = label_is_desired(attr_dict, with_attr_dict)
            
            if ok:
                logger.debug('Label Matched:\n\t' +str(attr_dict) +
                              ' == ' +str(with_attr_dict) )
                state_label_pair = (state, dict(attr_dict))
                
                found_state_label_pairs.append(state_label_pair)
            else:
                logger.debug('No match for label---> state discarded.')
        
        return found_state_label_pairs
    
    def is_terminal(self, state):
        """Check if state has no outgoing transitions.
        
        See Also
        ========
        Def. 2.4, p.23 U{[BK08]
        <http://tulip-control.sourceforge.net/doc/bibliography.html#bk08>}
        """
        successors = self.post(state)
        if successors:
            return False
        else:
            return True
    
    def is_blocking(self, state):
        """Check if state has outgoing transitions for each label.

        UNDER DEVELOPMENT; function signature may change without
        notice.  Calling will result in NotImplementedError.
        """
        raise NotImplementedError

class Transitions(object):
    """Methods for handling labeled transitions.
    
    Note that a directed edge is an ordered set of nodes.
    Unlike an edge, a transition is a labeled edge.
    """
    def __init__(self, graph, deterministic=False):
        """

        @type graph: L{LabeledDiGraph}
        """
        self.graph = graph
        self._deterministic = deterministic
    
    def __call__(self, **kwargs):
        """Return list of transitions.
        
        Wraps L{LabeledDiGraph.edges}.
        """
        return self.graph.edges(**kwargs)
    
    def __str__(self):
        return 'Transitions:\n' +pformat(self() )
    
    def __len__(self):
        """Count transitions."""
        return self.graph.number_of_edges()
    
    def _breaks_determinism(self, from_state, sublabels):
        """Return True if adding transition conserves determinism.
        """
        if not self._deterministic:
            return
        
        if not from_state in self.graph.states:
            raise Exception('from_state \notin graph')
        
        same_labeled = self.find([from_state], with_attr_dict=sublabels)        
        
        if same_labeled:
            msg = 'Candidate transition violates determinism.\n'
            msg += 'Existing transitions with same label:\n'
            msg += str(same_labeled)
            raise Exception(msg)
    
    def add(self, from_state, to_state, attr_dict=None, check=True, **attr):
        """Wrapper of L{LabeledDiGraph.add_edge}.
        """
        #self._breaks_determinism(from_state, labels)
        self.graph.add_edge(from_state, to_state, attr_dict, check, **attr)
    
    def add_from(self, transitions, attr_dict=None, check=True, **attr):
        """Wrapper of L{LabeledDiGraph.add_edges_from}.
        """
        self.graph.add_edges_from(transitions, attr_dict=attr_dict,
                                  check=check, **attr)
    
    def add_comb(self, from_states, to_states, attr_dict=None,
                 check=True, **attr):
        """Add an edge for each combination C{(u, v)},
        
        for C{u} in C{from_states} for C{v} in C{to_states}.
        """
        for u in from_states:
            for v in to_states:
                self.graph.add_edge(u, v, attr_dict=attr_dict,
                                    check=check, **attr)
    
    def remove(self, from_state, to_state, attr_dict=None, **attr):
        """Remove single transition.
        
        If only the states are passed,
        then all transitions between them are removed.
        
        If C{attr_dict}, C{attr} are also passed,
        then only transitions annotated with those labels are removed.
        
        Wraps L{LabeledDiGraph.remove_labeled_edge}.
        """
        self.graph.remove_labeled_edge(from_state, to_state, attr_dict, **attr)
    
    def remove_from(self, transitions):
        """Remove list of transitions.
        
        Each transition is either a:
        
          - 2-tuple: (u, v), or a
          - 3-tuple: (u, v, data)
        """
        self.graph.remove_labeled_edges_from(transitions)
    
    def add_adj(
            self, adj, adj2states, attr_dict=None,
            check=True, **attr
        ):
        """Add multiple labeled transitions from adjacency matrix.
        
        The label can be empty.
        For more details see L{add}.
        
        @param adj: new transitions represented by adjacency matrix.
        @type adj: scipy.sparse.lil (list of lists)
        
        @param adj2states: map from adjacency matrix indices to states.
            If value not a state, raise Exception.
            Use L{States.add}, L{States.add_from} to add states first.
            
            For example the 1st state in adj2states corresponds to
            the first node in C{adj}.
            
            States must have been added using:

               - sys.states.add, or
               - sys.states.add_from

            If C{adj2states} includes a state not in sys.states,
            no transition is added and an exception raised.
        @type adj2states: list of existing states
        """
        # square ?
        if adj.shape[0] != adj.shape[1]:
            raise Exception('Adjacency matrix must be square.')
        
        # check states exist, before adding any transitions
        for state in adj2states:
            if state not in self.graph:
                raise Exception(
                    'State: ' +str(state) +' not found.'
                    ' Consider adding it with sys.states.add'
                )
        
        # convert to format friendly for edge iteration
        nx_adj = nx.from_scipy_sparse_matrix(
            adj, create_using=nx.DiGraph()
        )
        
        # add each edge using existing checks
        for i, j in nx_adj.edges_iter():
            si = adj2states[i]
            sj = adj2states[j]
            
            self.add(si, sj, attr_dict, check, **attr)
    
    def find(self, from_states=None, to_states=None,
             with_attr_dict=None, typed_only=False, **with_attr):
        """Find all edges between given states with given labels.
        
        Instead of having two separate methods to:
          
          - find all labels of edges between given states (s1, s2)
          
          - find all transitions (s1, s2, L) with given label L,
                possibly from some given state s1,
                i.e., the edges leading to the successor states
                Post(s1, a) = Post(s1) restricted by action a
        
        this method provides both functionalities.
        
        Preimage under edge labeling function L of given label,
        intersected with given subset of edges::
            L^{-1}(desired_label) \\cap (from_states x to_states)
        
        See Also
        ========
        L{add}, L{add_adj}
        
        @param from_states: edges must start from this subset of states
        @type from_states:
            - iterable of existing states, or
            - None (no constraint, default)
        
        @param to_states: edges must end in this subset of states
        @type to_states:
            - iterable of existing states, or
            - None (no constraint, default)
        
        @param with_attr_dict: edges must be annotated with these labels
        @type with_attr_dict:
            - {label_type : desired_label_value, ...}, or
            - None (no constraint, default)
        
        @param with_attr: label type-value pairs,
            take precedence over C{desired_label}.
        
        @return: set of transitions = labeled edges::
                (from_state, to_state, label)
        such that::
                (from_state, to_state )
                in from_states x to_states
                
        @rtype: list of transitions::
                = list of labeled edges
                = [(from_state, to_state, label),...]
        where:
          - C{from_state} in C{from_states}
          - C{to_state} in C{to_states}
          - C{label}: dict
        """
        if with_attr_dict is None:
            with_attr_dict = with_attr 
        try:
            with_attr_dict.update(with_attr)
        except:
            raise TypeError('with_attr_dict must be a dict')
        
        found_transitions = []
        
        u_v_edges = self.graph.edges_iter(nbunch=from_states, data=True)
        
        if to_states is not None:
            u_v_edges = [(u,v,d) for u,v,d in u_v_edges
                                 if v in to_states]
        
        for u, v, attr_dict in u_v_edges:
            ok = True
            if not with_attr_dict:
                logger.debug('Any label is allowed.')
            elif not attr_dict:
                logger.debug('No labels defined.')
            else:
                logger.debug('Checking guard.')
                ok = label_is_desired(attr_dict, with_attr_dict)
            
            if ok:
                logger.debug('Transition label matched desired label.')
                transition = (u, v, dict(attr_dict))
                
                found_transitions.append(transition)
            
        return found_transitions

class LabeledDiGraph(nx.MultiDiGraph):
    """Directed multi-graph with constrained labeling.
    
    Provided facilities to define labeling functions on
    vertices and edges, with given co-domains,
    so that labels are type-checked, not arbitrary.
    
    Each state (or edge) is annotated with labels.
    Before removing a value from a label type,
    first make sure no state (or edge) is labeled with it.
    
    Multiple edges with the same C{attr_dict} are not possible.
    So the difference from C{networkx.MultiDiGraph} is that
    the C{dict} of edges between u,v is a bijection.
    
    Between two nodes either:
    
      - a single unlabeled edge exists (no labeling constraints), or
      - labeled edges exist
      
    but mixing labeled with unlabeled edges for the same
    edge is not allowed, to simplify and avoid confusion.
    
    For dot export subclasses must define:
        
        - _state_label_def
        - _state_dot_label_format
        
        - _transition_label_def
        - _transition_dot_label_format
        - _transition_dot_mask
    
    Note: this interface will be improved in the future.
    
    Example
    =======
    Initialize and define one label type called C{'fruits'}.
    This also creates a field C{g.fruits}.
    
    >>> from tulip.transys import LabeledDiGraph
    >>> node_label_types = [('fruits', set(), True)]
    >>> g = LabeledDiGraph(node_label_types=node_label_types)
    
    Add some value to the codomain of type C{'fruits'}.
    
    >>> g.fruits |= ['apple', 'lemon']
    
    The label key 'day' will be untyped,
    so the class accepts 'Jan', though incorrect.
    
    >>> g.add_nodes_from([(1, {'fruit':'apple'}),
                          (2, {'fruit':'lemon', 'day':'Jan'})])
    
    Note
    ====
    1. Edge labeling implies the "multi",
       so it is omitted from the class name.
    
    2. From its name, C{networkx} targets networks, so vertices
       are called nodes. Here a general graph-theoretic
       viewpoint is more appropriate, so vertices would be
       preferred. But to maintain uniform terminology,
       the term node is used (plus it is shorter to write).
    
    3. Label ordering will be disabled (i.e., internal use of OrderedDict),
       because it is unreliable, so user will be encouraged to use dicts,
       or key-value pairs. For figure saving purposes it will be
       possible to define an order independently, as an export filter.
    
    Credits
    =======
    Some code in overridden methods of networkx.MultiDiGraph
    is adapted from networkx, which is distributed under the BSD license.
    """
    def __init__(
        self,
        node_label_types=None,
        edge_label_types=None,
        max_outdegree=None,
        **kwargs
    ):
        """Initialize the types of labelings on states and edges.
        
        @param node_label_types: defines the state labeling functions::
            
            L_i : V -> D_i
            
        each from vertices C{V} to some co-domain C{D_i}.
        
        Each labeling function is defined by a C{dict}
        with the required key-value pairs:
        
          - C{name : A} is a C{str}
            naming the labeling function.
            
          - C{values : B} implements C{__contains__}
            used to check label validity.
            
            If you want the codomain C{B} to be
            extensible even after initialization,
            it must implement method C{add}.
          
        and the optional key-value pairs:
          
          - C{setter : C} with 3 possibilities:
            
            - if absent,
              then no C{setter} attribute is created
            
            - otherwise an attribute C{self.A}
              is created, pointing at:
              
                - the given co-domain C{B}
                  if C{C is True}
                
                - C{C}, otherwise.
          
          - C{default : d} is a value in C{B}
            to be returned for node and edge labels
            not yet explicitly specified by the user.
        
        Be careful to avoid name conflicts with existing
        networkx C{MultiDiGraph} attributes.
        @type node_label_types: C{[(L_i, D_i, setter), ...]}
        
        @param edge_label_types: labeling functions for edges,
            defined similarly to C{node_label_types}.
        
        @param max_outdegree: upper bound on the outdegree of each node.
            Labels are ignored while counting edges,
            so edges with different labels count as two edges.
        @type max_outdegree: int
        """
        #todo
        """
        @param max_outdegree_per_label: like C{max_outdegree},
            but outgoing edges are counted separately for each
            labeling function.
        @type max_outdegree_per_label: int
        """
        node_labeling, node_defaults = self._init_labeling(node_label_types)
        edge_labeling, edge_defaults = self._init_labeling(edge_label_types)
        
        self._state_label_def = node_labeling
        self._node_label_defaults = node_defaults
        
        self._transition_label_def = edge_labeling
        self._edge_label_defaults = edge_defaults
        
        # temporary hack until rename
        self._node_label_types = self._state_label_def
        self._edge_label_types = self._transition_label_def
        
        nx.MultiDiGraph.__init__(self, **kwargs)
        
        self.states = States(self)
        
        #todo: handle accepting states separately
        if max_outdegree == 1:
            deterministic = True
        else:
            deterministic = False
        self.transitions = Transitions(self, deterministic)
        
        # export properties
        self.dot_node_shape = {'normal':'circle'}
        self.default_layout = 'dot'
        
    def _init_labeling(self, label_types):
        """
        Note
        ====
        'state' will be renamed to 'node' in the future
        'transition' will be renamed to 'edge' in the future
        
        @param label_types: see L{__init__}.
        """
        labeling = dict()
        defaults = dict()
        
        if label_types is None:
            logger.debug('no label types passed')
            return labeling, defaults
        
        if not label_types:
            logger.debug('label types absent (given: ' +
                         str(label_types) + ')')
            return labeling, defaults
        
        label_types = list(label_types)
        
        for label_type in label_types:
            type_name = label_type['name']
            codomain = label_type['values']
            labeling[type_name] = codomain
            
            setter = label_type.get('setter')
            
            if setter is None:
                # don't create attribute unless told to do so
                pass
            elif setter is True:
                # create attribute, point it directly to D_i
                setattr(self, type_name, labeling[type_name])
            else:
                # custom setter
                setattr(self, type_name, setter)
            
            default_value = label_type.get('default')
            
            if default_value is not None:
                defaults[type_name] = default_value
                
        return labeling, defaults
    
    def _check_for_untyped_keys(self, typed_attr, type_defs, check):
        untyped_keys = set(typed_attr).difference(type_defs)
        
        msg = 'checking for untyped keys...\n'
        msg += 'attribute dict: ' + str(typed_attr) + '\n'
        msg += 'type definitions: ' + str(type_defs) + '\n'
        msg += 'untyped_keys: ' + str(untyped_keys)
        logger.debug(msg)
        
        if untyped_keys:
            msg = 'The following edge attributes:\n' +\
                  str({k:typed_attr[k] for k in untyped_keys}) +'\n' +\
                  'are not allowed.\n' +\
                  'Currently the allowed attributes are:' +\
                  ', '.join([str(x) for x in type_defs])
            if check:
                msg += '\nTo set attributes not included '+\
                       'in the existing types, pass: check = False'
                raise AttributeError(msg)
            else:
                msg += '\nAllowed because you passed: check = True'
                logger.warning(msg)
        else:
            logger.debug('no untyped keys.')
    
    def is_consistent(self):
        """Check if labels are consistent with their type definitions.
        
        Use case: removing values from a label type
            can invalidate existing labels that use them.
        
        @rtype: bool
        """
        for node, attr_dict in self.nodes_iter(data=True):
            if not attr_dict.is_consistent():
                return False
        
        for node_i, node_j, attr_dict in self.edges_iter(data=True):
            if not attr_dict.is_consistent():
                return False
        
        return True
    
    def _update_attr_dict_with_attr(self, attr_dict, attr):
        if attr_dict is None:
            attr_dict = attr
        else:
            try:
                attr_dict.update(attr)
            except AttributeError:
                msg = 'The attr_dict argument must be a dictionary.'
                raise nx.NetworkXError(msg)
        return attr_dict
    
    def add_node(self, n, attr_dict=None, check=True, **attr):
        """Use a L{TypedDict} as attribute dict.
        
        Log warning if node already exists.
        
        All other functionality remains the same.
        
        @param check: if True and untyped keys are passed,
            then raise C{AttributeError}.
        """
        # avoid multiple additions
        if n in self:
            logger.warn('Graph alreay has node: ' + str(n))
        
        attr_dict = self._update_attr_dict_with_attr(attr_dict, attr)
        
        typed_attr = TypedDict()
        typed_attr.set_types(self._node_label_types)
        typed_attr.update(copy.deepcopy(self._node_label_defaults) )
        
        typed_attr.update(attr_dict) # type checking happens here
        
        logger.debug('node typed_attr: ' + str(typed_attr))
        
        self._check_for_untyped_keys(typed_attr,
                                     self._node_label_types,
                                     check)
        
        nx.MultiDiGraph.add_node(self, n, attr_dict=typed_attr)
    
    def add_nodes_from(self, nodes, check=True, **attr):
        """Create or label multiple nodes.
        
        For details see L{add_node} and
        C{networkx.MultiDiGraph.add_nodes_from}
        """
        for n in nodes:
            try:
                n not in self.succ
                node = n
                attr_dict = attr
            except TypeError:
                node, ndict = n
                attr_dict = attr.copy()
                attr_dict.update(ndict)
            
            self.add_node(node, attr_dict=attr_dict, check=check)
    
    def add_edge(self, u, v, attr_dict=None, check=True, **attr):
        """Use a L{TypedDict} as attribute dict.
        
          - Raise ValueError if C{u} or C{v} are not already nodes.
          - Raise Exception if edge (u, v, {}) exists.
          - Log warning if edge (u, v, attr_dict) exists.
          - Raise ValueError if C{attr_dict} contains typed key with invalid value.
          - Raise AttributeError if C{attr_dict} contains untyped keys,
            unless C{check=False}.
        
        Each label defines a different labeled edge.
        So to "change" the label, either:
        
            - remove the edge with this label, then add a new one, or
            - find the edge key, then use subscript notation:
                
                C{G[i][j][key]['attr_name'] = attr_value}
        
        For more details see C{networkx.MultiDiGraph.add_edge}.
        
        Notes
        =====
        1. Argument C{key} has been removed compared to
           C{networkx.MultiDiGraph.add_edge}, because edges are defined
           by their labeling, i.e., multiple edges with same labeling
           are not allowed.
        
        @param check: raise C{AttributeError} if C{attr_dict}
            has untyped attribute keys, otherwise warn
        """
        # legacy
        if 'check_states' in attr:
            msg = 'saw keyword argument: check_states ' +\
                  'which is no longer available, ' +\
                  'firstly add the new nodes.'
            logger.warning(msg)
        
        # check nodes exist
        if u not in self.succ:
            raise ValueError('Graph does not have node u: ' + str(u))
        if v not in self.succ:
            raise ValueError('Graph does not have node v: ' + str(v))
        
        attr_dict = self._update_attr_dict_with_attr(attr_dict, attr)
        
        typed_attr = TypedDict()
        typed_attr.set_types(self._edge_label_types)
        typed_attr.update(copy.deepcopy(self._edge_label_defaults) )
        
        typed_attr.update(attr_dict) # type checking happens here
        
        logger.debug('Given: attr_dict = ' + str(attr_dict))
        logger.debug('Stored in: typed_attr = ' + str(typed_attr))
        
        # may be possible to speedup using .succ
        existing_u_v = self.get_edge_data(u, v, default={})
        
        if dict() in existing_u_v.values():
            msg = 'Unlabeled transition: '
            msg += 'from_state-> to_state already exists,\n'
            msg += 'where:\t from_state = ' +str(u) +'\n'
            msg += 'and:\t to_state = ' +str(v) +'\n'
            raise Exception(msg)
        
        # check if same labeled transition exists
        if attr_dict in existing_u_v.values():
            msg = 'Same labeled transition:\n'
            msg += 'from_state---[label]---> to_state\n'
            msg += 'already exists, where:\n'
            msg += '\t from_state = ' +str(u) +'\n'
            msg += '\t to_state = ' +str(v) +'\n'
            msg += '\t label = ' +str(typed_attr) +'\n'
            warnings.warn(msg)
            logger.warning(msg)
            return
        
        #self._breaks_determinism(from_state, labels)
        
        self._check_for_untyped_keys(typed_attr,
                                     self._edge_label_types,
                                     check)
        
        # the only change from nx in this clause is using TypedDict
        logger.debug('adding edge: ' + str(u) + ' ---> ' + str(v))
        if v in self.succ[u]:
            msg = 'there already exist directed edges with ' +\
                  'same end-points'
            logger.debug(msg)
            
            keydict = self.adj[u][v]
            # find a unique integer key
            key = len(keydict)
            while key in keydict:
                key-=1
            
            datadict = keydict.get(key, typed_attr)
            datadict.update(typed_attr)
            
            keydict[key] = datadict
        else:
            logger.debug('first directed edge between these nodes')
            # selfloops work this way without special treatment
            key = 0
            keydict = {key:typed_attr}
            self.succ[u][v] = keydict
            self.pred[v][u] = keydict
    
    def add_edges_from(self, labeled_ebunch, attr_dict=None,
                       check=True, **attr):
        """Add multiple labeled edges.
        
        For details see C{networkx.MultiDiGraph.add_edges_from}.
        Only difference is that only 2 and 3-tuple edges allowed.
        Keys cannot be specified, because a bijection is maintained.
        
        @param labeled_ebunch: iterable container of:
        
            - 2-tuples: (u, v), or
            - 3-tuples: (u, v, label)
          
          See also L{remove_labeled_edges_from}.
        """
        attr_dict = self._update_attr_dict_with_attr(attr_dict, attr)
       
        # process ebunch
        for e in labeled_ebunch:
            datadict = dict(attr_dict)
            
            ne = len(e)
            if ne == 3:
                u, v, dd = e
                datadict.update(dd)
            elif ne == 2:
                u, v = e
            else:
                raise ValueError(\
                    "Edge tuple %s must be a 2- or 3-tuple ."%(e,))
            
            self.add_edge(u, v, attr_dict=datadict, check=check)
    
    def remove_labeled_edge(self, u, v, attr_dict=None, **attr):
        """Remove single labeled edge.
        
        @param attr_dict: attributes with which to identify the edge.
        @type attr_dict: dict
        
        @param attr: keyword arguments with which to update C{attr_dict}.
        """
        if u not in self:
            return
        if v not in self[u]:
            return
        
        attr_dict = self._update_attr_dict_with_attr(attr_dict, attr)
        
        rm_keys = {key for key, data in self[u][v].iteritems()
                   if data == attr_dict}
        for key in rm_keys:
            self.remove_edge(u, v, key=key)
    
    def remove_labeled_edges_from(self, labeled_ebunch, attr_dict=None, **attr):
        """Remove labeled edges.
        
        Example
        =======
        >>> g = LabeledDiGraph()
        >>> g.add_edge(1, 2, day='Mon')
        >>> g.add_edge(1, 2, day='Tue')
        >>> edges = [(1, 2, {'day':'Mon'}),
                     (1, 2, {'day':'Tue'})]
        >>> g.remove_edges_from(edges)
        
        @param labeled_ebunch: iterable container of edge tuples
            Each edge tuple can be:
            
              - 2-tuple: (u, v) All edges between u and v are removed.
              - 3-tuple: (u, v, attr_dict) all edges between u and v
                  annotated with that C{attr_dict} are removed.
        """
        attr_dict = self._update_attr_dict_with_attr(attr_dict, attr)
        
        for e in labeled_ebunch:
            datadict = dict(attr_dict)
            
            ne = len(e)
            if ne == 3:
                u, v, dd = e
                datadict.update(dd)
            elif ne == 2:
                u, v = e
            else:
                raise ValueError(\
                    "Edge tuple %s must be a 2- or 3-tuple ."%(e,))
            
            self.remove_labeled_edge(u, v, attr_dict=datadict)
<<<<<<< HEAD
    
    def dot_str(self, wrap=10, **kwargs):
=======

    def remove_deadends(self):
        """Recursively delete nodes with no outgoing transitions.
        """
        s = {1}
        while s:
            s = {n for n in self if not self.succ[n]}
            self.states.remove_from(s)
                    
    def dot_str(self, wrap=10):
>>>>>>> 11389570
        """Return dot string.
        
        Requires pydot.        
        """
        return graph2dot.graph2dot_str(self, wrap, **kwargs)
    
    def save(self, filename=None, fileformat=None,
             rankdir='LR', prog=None,
             wrap=10, latex=False, tikz=False):
        """Save image to file.
        
        Recommended file formats:
        
            - pdf, eps
            - tikz for use with dot2tex and/or dot2texi
            - png, gif
            - svg (can render LaTeX labels with inkscape export)
            - dot
        
        Any other format supported by C{pydot.write} is available.
        
        Experimental:
        
            - html (uses d3.js)
            - 'scxml'
        
        Requires
        ========
          - graphviz dot: http://www.graphviz.org/
          - pydot: https://pypi.python.org/pypi/pydot
          
        and for tikz:
          
          - dot2tex: https://pypi.python.org/pypi/dot2tex
          - dot2texi: http://www.ctan.org/pkg/dot2texi
            (to automate inclusion)
        
        See Also
        ========
        L{plot}, C{pydot.Dot.write}
        
        @param filename: file path to save image to
            Default is C{self.name}, unless C{name} is empty,
            then use 'out.pdf'.
            
            If extension is missing '.pdf' is used.
        @type filename: str
        
        @param fileformat: replace the extension of C{filename}
            with this. For example::
                
                filename = 'fig.pdf'
                fileformat = 'svg'
            
            result in saving 'fig.svg'
        
        @param rankdir: direction for dot layout
        @type rankdir: str = 'TB' | 'LR'
            (i.e., Top->Bottom | Left->Right)
        
        @param prog: executable to call
        @type prog: dot | circo | ... see pydot.Dot.write
        
        @param wrap: max width of node strings
        @type wrap: int
        
        @param latex: when printing states,
            prepend underscores to numbers that follow letters,
            enclose the string is $ to create a math environment.
        
        @rtype: bool
        @return: True if saving completed successfully, False otherwise.
        """
        if filename is None:
            if not self.name:
                filename = 'out'
            else:
                filename = self.name
        
        fname, fextension = os.path.splitext(filename)
        
        # default extension
        if not fextension or fextension is '.':
            fextension = '.pdf'
        
        if fileformat:
            fextension = '.' + fileformat
        
        filename = fname + fextension
        
        # drop '.'
        fileformat = fextension[1:]    
        
        if fileformat is 'html':
            return save_d3.labeled_digraph2d3(self, filename)
        
        # subclass has extra export formats ?
        if hasattr(self, '_save'):
            if self._save(filename, fileformat):
                return True
        
        if prog is None:
            prog = self.default_layout
        
        graph2dot.save_dot(self, filename, fileformat, rankdir,
                           prog, wrap, latex=latex, tikz=tikz)
        
        return True
    
    def plot(self, rankdir='LR', prog=None, wrap=10, ax=None):
        """Plot image using dot.
        
        No file I/O involved.
        Requires GraphViz dot and either Matplotlib or IPython.
        
        NetworkX does not yet support plotting multiple edges between 2 nodes.
        This method fixes that issue, so users don't need to look at files
        in a separate viewer during development.
        
        See Also
        ========
        L{save}
        
        Depends
        =======
        dot and either of IPython or Matplotlib
        """
        # anything to plot ?
        if not self.states:
            print(60*'!'+"\nThe system doesn't have any states to plot.\n"+60*'!')
            return
        
        if prog is None:
            prog = self.default_layout
        
        return graph2dot.plot_pydot(self, prog, rankdir, wrap, ax=ax)

class _LabeledStateDiGraph(nx.MultiDiGraph):
    def _multiply_mutable_states(self, other, prod_graph, prod_sys):
        def prod_ids2states(prod_state_id, self, other):
            (idx1, idx2) = prod_state_id
            state1 = self.states._int2mutant(idx1)
            state2 = other.states._int2mutant(idx2)
            prod_state = (state1, state2)
            
            return prod_state
        
        def label_union(nx_label):
            (v1, v2) = nx_label
            
            if v1 is None or v2 is None:
                raise Exception(
                    'At least one factor has unlabeled state, '+
                    "or the state sublabel types don't match."
                )
            
            try:
                return v1 | v2
            except:
                pass
            
            try:
                return v2 +v2
            except:
                raise TypeError(
                    'The state sublabel types should support ' +
                    'either | or + for labeled system products.'
                )
        
        def state_label_union(attr_dict):
            prod_attr_dict = dict()
            for k,v in attr_dict.iteritems():
                prod_attr_dict[k] = label_union(v)
            return prod_attr_dict
        
        # union of state labels from the networkx tuples
        for prod_state_id, attr_dict in prod_graph.nodes_iter(data=True):
            prod_attr_dict = state_label_union(attr_dict)
            prod_state = prod_ids2states(prod_state_id, self, other)
            
            prod_sys.states.add(prod_state)
            prod_sys.states.add(prod_state, **prod_attr_dict)
        print(prod_sys.states)
        
        # prod of initial states
        inits1 = self.states.initial
        inits2 = other.states.initial
        
        prod_init = []
        for (init1, init2) in zip(inits1, inits2):
            new_init = (init1, init2)
            prod_init.append(new_init)
        prod_sys.states.initial |= prod_init
        
        # # multiply mutable states (only the reachable added)
        # if self.states.mutants or other.states.mutants:
        #     for idx, prod_state_id in enumerate(prod_graph.nodes_iter() ):
        #         prod_state = prod_ids2states(prod_state_id, self, other)
        #         prod_sys.states.mutants[idx] = prod_state
        #
        #     prod_sys.states.min_free_id = idx +1
        # # no else needed: otherwise self already not mutant
        
        # action labeling is taken care by nx,
        # since transition taken at a time
        for from_state_id, to_state_id, edge_dict in \
        prod_graph.edges_iter(data=True):            
            from_state = prod_ids2states(from_state_id, self, other)
            to_state = prod_ids2states(to_state_id, self, other)
            
            prod_sys.transitions.add(
                from_state, to_state, **edge_dict
            )
        return prod_sys
    
    # binary operators (for magic binary operators: see above)
    def tensor_product(self, other, prod_sys=None):
        """Return strong product with given graph.
        
        Reference
        =========
        http://en.wikipedia.org/wiki/Strong_product_of_graphs
        nx.algorithms.operators.product.strong_product
        """
        prod_graph = nx.product.tensor_product(self, other)
        
        # not populating ?
        if prod_sys is None:
            if self.states.mutants or other.states.mutants:
                mutable = True
            else:
                mutable = False
            prod_sys = LabeledDiGraph(mutable=mutable)
        
        prod_sys = self._multiply_mutable_states(
            other, prod_graph, prod_sys
        )
        
        return prod_sys
        
    def cartesian_product(self, other, prod_sys=None):
        """Return Cartesian product with given graph.
        
        If u,v are nodes in C{self} and z,w nodes in C{other},
        then ((u,v), (z,w) ) is an edge in the Cartesian product of
        self with other if and only if:
            - (u == v) and (z,w) is an edge of C{other}
            OR
            - (u,v) is an edge in C{self} and (z == w)
            
        In system-theoretic terms, the Cartesian product
        is the interleaving where at each step,
        only one system/process/player makes a move/executes.
        
        So it is a type of parallel system.
        
        This is an important distinction with the C{strong_product},
        because that includes "diagonal" transitions, i.e., two
        processes executing truly concurrently.
        
        Note that a Cartesian interleaving is different from a
        strong interleaving, because the latter can skip states
        and transition directly along the diagonal.
        
        For a model of computation, strong interleaving
        would accurately model the existence of multiple cores,
        not just multiple processes executing on a single core.
        
        References
        ==========
          - U{http://en.wikipedia.org/wiki/Cartesian_product_of_graphs}
          - networkx.algorithms.operators.product.cartesian_product
        """
        prod_graph = nx.product.cartesian_product(self, other)
        
        # not populating ?
        if prod_sys is None:
            if self.states.mutants or other.states.mutants:
                mutable = True
            else:
                mutable = False
            prod_sys = LabeledDiGraph(mutable=mutable)
        
        prod_sys = self._multiply_mutable_states(
            other, prod_graph, prod_sys
        )
        
        return prod_sys
    
    def strong_product(self, other):
        """Return strong product with given graph.
        
        Reference
        =========
          - U{http://en.wikipedia.org/wiki/Strong_product_of_graphs}
          - networkx.algorithms.operators.product.strong_product

        UNDER DEVELOPMENT; function signature may change without
        notice.  Calling will result in NotImplementedError.
        """
        raise NotImplementedError
        # An issue here is that transitions are possible both
        # in sequence and simultaneously. So the actions set
        # is the product of the factor ones and an empty action
        # should also be introduced
        
    def is_blocking(self):
        """Does each state have at least one outgoing transition ?
        
        Note that edge labels are NOT checked, i.e.,
        it is not checked whether for each state and each possible symbol/letter
        in the input alphabet, there exists at least one transition.
        
        The reason is that edge labels do not have any semantics at this level,
        so they are not yet regarded as guards.
        For more semantics, use a L{FiniteStateMachine}.
        """
        for state in self.states():
            if self.states.is_terminal(state):
                return True
        return False

def str2singleton(ap_label):
        """If string, convert to set(string).
        
        Convention: singleton str {'*'}
        can be passed as str '*' instead.
        """
        if isinstance(ap_label, str):
            logger.debug('Saw str state label:\n\t' +str(ap_label))
            ap_label = {ap_label}
            logger.debug('Replaced with singleton:\n\t' +str(ap_label) +'\n')
        return ap_label

def prepend_with(states, prepend_str):
    """Prepend items with given string.
    
    Example
    =======
    >>> states = [0, 1]
    >>> prepend_str = 's'
    >>> states = prepend_with(states, prepend_str)
    >>> assert(states == ['s0', 's1'] )
    
    See Also
    ========
    L{tuple2ba}, L{tuple2fts}
    
    @param states: items prepended with string C{prepend_str}
    @type states: iterable
    
    @param prepend_str: text prepended to C{states}.  If None, then
        C{states} is returned without modification
    @type prepend_str: str or None
    """
    if not isinstance(states, Iterable):
        raise TypeError('states must be Iterable. Got:\n\t' +
                        str(states) +'\ninstead.')
    if not isinstance(prepend_str, str) and prepend_str is not None:
        raise TypeError('prepend_str must be of type str. Got:\n\t' +
                        str(prepend_str) +'\ninstead.')
    
    if prepend_str is None:
        return states
    
    return [prepend_str +str(s) for s in states]<|MERGE_RESOLUTION|>--- conflicted
+++ resolved
@@ -1164,10 +1164,6 @@
                     "Edge tuple %s must be a 2- or 3-tuple ."%(e,))
             
             self.remove_labeled_edge(u, v, attr_dict=datadict)
-<<<<<<< HEAD
-    
-    def dot_str(self, wrap=10, **kwargs):
-=======
 
     def remove_deadends(self):
         """Recursively delete nodes with no outgoing transitions.
@@ -1176,9 +1172,8 @@
         while s:
             s = {n for n in self if not self.succ[n]}
             self.states.remove_from(s)
-                    
-    def dot_str(self, wrap=10):
->>>>>>> 11389570
+    
+    def dot_str(self, wrap=10, **kwargs):
         """Return dot string.
         
         Requires pydot.        
